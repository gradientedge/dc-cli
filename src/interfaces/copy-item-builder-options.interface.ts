import { CopyConfig } from '../common/content-item/copy-config';
import { FileLog } from '../common/file-log';

export interface CopyItemBuilderOptions {
  srcRepo?: string;
  srcFolder?: string;

  dstRepo?: string;
  dstFolder?: string;

  dstHubId?: string;
  dstClientId?: string;
  dstSecret?: string;

  schemaId?: string[] | string;
  name?: string[] | string;

  mapFile?: string;
  force?: boolean;
  validate?: boolean;
  skipIncomplete?: boolean;
<<<<<<< HEAD
  media?: boolean;
  logFile?: string | FileLog;
=======
  logFile: FileLog;
>>>>>>> ff86cc2c
  copyConfig?: string | CopyConfig;

  revertLog?: string;

  lastPublish?: boolean;
  publish?: boolean;
  republish?: boolean;

  excludeKeys?: boolean;

  exportedIds?: string[];
}<|MERGE_RESOLUTION|>--- conflicted
+++ resolved
@@ -19,12 +19,8 @@
   force?: boolean;
   validate?: boolean;
   skipIncomplete?: boolean;
-<<<<<<< HEAD
   media?: boolean;
-  logFile?: string | FileLog;
-=======
   logFile: FileLog;
->>>>>>> ff86cc2c
   copyConfig?: string | CopyConfig;
 
   revertLog?: string;
