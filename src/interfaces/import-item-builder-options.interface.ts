--- conflicted
+++ resolved
@@ -11,12 +11,7 @@
   validate?: boolean;
   skipIncomplete?: boolean;
   excludeKeys?: boolean;
-<<<<<<< HEAD
   media?: boolean;
-  logFile?: string | FileLog;
-=======
   logFile?: FileLog;
->>>>>>> ff86cc2c
-
   revertLog?: string;
 }