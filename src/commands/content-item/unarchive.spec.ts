--- conflicted
+++ resolved
@@ -636,11 +636,7 @@
       (readline as any).setResponses(['y']);
 
       const logFileName = 'temp/content-item-unarchive.log';
-<<<<<<< HEAD
-      const log = '// Type log test file\n' + 'ARCHIVE 1\n' + 'ARCHIVE 2\n' + 'ARCHIVE idMissing';
-=======
       const log = '// Type log test file\n' + 'ARCHIVE 1\n' + 'ARCHIVE 2 delivery-key\n' + 'ARCHIVE idMissing';
->>>>>>> ff86cc2c
 
       const dir = dirname(logFileName);
       if (!(await promisify(exists)(dir))) {
